# ~/.bashrc: executed by bash(1) for non-login shells.
# see /usr/share/doc/bash/examples/startup-files (in the package bash-doc)
# for examples

# If not running interactively, don't do anything
case $- in
    *i*) ;;
      *) return;;
esac

# don't put duplicate lines or lines starting with space in the history.
# See bash(1) for more options
HISTCONTROL=ignoreboth

# append to the history file, don't overwrite it
shopt -s histappend

# for setting history length see HISTSIZE and HISTFILESIZE in bash(1)
HISTSIZE=1000
HISTFILESIZE=2000

# check the window size after each command and, if necessary,
# update the values of LINES and COLUMNS.
shopt -s checkwinsize

# If set, the pattern "**" used in a pathname expansion context will
# match all files and zero or more directories and subdirectories.
#shopt -s globstar

# make less more friendly for non-text input files, see lesspipe(1)
[ -x /usr/bin/lesspipe ] && eval "$(SHELL=/bin/sh lesspipe)"

# set variable identifying the chroot you work in (used in the prompt below)
if [ -z "${debian_chroot:-}" ] && [ -r /etc/debian_chroot ]; then
    debian_chroot=$(cat /etc/debian_chroot)
fi

# set a fancy prompt (non-color, unless we know we "want" color)
#case "$TERM" in
#    xterm-color|*-256color) color_prompt=yes;;
#esac
#
## uncomment for a colored prompt, if the terminal has the capability; turned
## off by default to not distract the user: the focus in a terminal window
## should be on the output of commands, not on the prompt
#force_color_prompt=yes
#
#if [ -n "$force_color_prompt" ]; then
#    if [ -x /usr/bin/tput ] && tput setaf 1 >&/dev/null; then
#	# We have color support; assume it's compliant with Ecma-48
#	# (ISO/IEC-6429). (Lack of such support is extremely rare, and such
#	# a case would tend to support setf rather than setaf.)
#	color_prompt=yes
#    else
#	color_prompt=
#    fi
#fi

if [ "$color_prompt" = yes ]; then
    PS1='${debian_chroot:+($debian_chroot)}\[\033[01;32m\]\u@\h\[\033[00m\]:\[\033[01;34m\]\w\[\033[00m\]\$ '
else
    PS1='${debian_chroot:+($debian_chroot)}\u@\h:\w\$ '
fi
unset color_prompt force_color_prompt

# old prompt
# If this is an xterm set the title to user@host:dir
#case "$TERM" in
#xterm*|rxvt*)
#    PS1="\[\e]0;${debian_chroot:+($debian_chroot)}\u@\h: \w\a\]$PS1"
#    ;;
#*)
#    ;;
#esac

# enable color support of ls and also add handy aliases
if [ -x /usr/bin/dircolors ]; then
    test -r ~/.dircolors && eval "$(dircolors -b ~/.dircolors)" || eval "$(dircolors -b)"
    alias ls='ls --color=auto'
    #alias dir='dir --color=auto'
    #alias vdir='vdir --color=auto'

    alias grep='grep --color=auto'
    alias fgrep='fgrep --color=auto'
    alias egrep='egrep --color=auto'
fi

# colored GCC warnings and errors
#export GCC_COLORS='error=01;31:warning=01;35:note=01;36:caret=01;32:locus=01:quote=01'

# some more ls aliases
alias ll='ls -alF'
alias la='ls -A'
alias l='ls -CF'

# Add an "alert" alias for long running commands.  Use like so:
#   sleep 10; alert
alias alert='notify-send --urgency=low -i "$([ $? = 0 ] && echo terminal || echo error)" "$(history|tail -n1|sed -e '\''s/^\s*[0-9]\+\s*//;s/[;&|]\s*alert$//'\'')"'

# enable programmable completion features (you don't need to enable
# this, if it's already enabled in /etc/bash.bashrc and /etc/profile
# sources /etc/bash.bashrc).
if ! shopt -oq posix; then
  if [ -f /usr/share/bash-completion/bash_completion ]; then
    . /usr/share/bash-completion/bash_completion
  elif [ -f /etc/bash_completion ]; then
    . /etc/bash_completion
  fi
fi

# CUDA related 
# export PATH=/usr/local/cuda-9.0/bin${PATH:+:${PATH}}
export PATH=/usr/local/cuda-10.1/bin${PATH:+:${PATH}}
export LD_LIBRARY_PATH=${LD_LIBRARY_PATH:+${LD_LIBRARY_PATH}:}/usr/local/
export LD_LIBRARY_PATH=${LD_LIBRARY_PATH:+${LD_LIBRARY_PATH}:}/usr/local/cuda/extras/CUPTI/lib64
# export LD_LIBRARY_PATH=${LD_LIBRARY_PATH:+${LD_LIBRARY_PATH}:}/usr/local/cuda-9.0/lib64
export LD_LIBRARY_PATH=${LD_LIBRARY_PATH:+${LD_LIBRARY_PATH}:}/usr/local/cuda-10.1/lib64

# for ffmpeg to work correctly
export LD_LIBRARY_PATH=/usr/lib/x86_64-linux-gnu/:$LD_LIBRARY_PATH

# Add in some colour to your life
export GREP_OPTIONS='--color=auto'

# STK path
#export STK_INSTALL_DIR=/home/mannykoum/AGI_STK/stk11.4.0
#export STK_USRCONFIG_PATH=${STK_INSTALL_DIR}/config
#export LD_LIBRARY_PATH=${STK_INSTALL_DIR}/bin:${LD_LIBRARY_PATH}
#export STK_CONFIG_DIR=${STK_INSTALL_DIR}/config

# set variable for Impulse simulation
export IMPULSE_ROOT_DIR=/home/mannykoum/Manos_repos/OrbitSimulator

# add an rc for the python interpreter
export PYTHONSTARTUP=~/.pythonrc

# Ubuntu does not source VTE on a per session basis so Tilix and other term 
# emulators cannot see current directory when opening new tabs; fix by sourcing
# vte.sh if TILIX
if [ $TILIX_ID ] || [ $VTE_VERSION ]; then
        source /etc/profile.d/vte.sh
fi

# Powerline
#if [ -f `which powerline-daemon` ]; then
#	powerline-daemon -q
#	POWERLINE_BASH_CONTINUATION=1
#	POWERLINE_BASH_SELECT=1
#fi
#export POWERLINE_ROOT=/usr/local/lib/python3.8/dist-packages
#if [ -f $POWERLINE_ROOT/powerline/bindings/bash/powerline.sh ]; then
#	source $POWERLINE_ROOT/powerline/bindings/bash/powerline.sh
#fi

# ROS setup
# see this link why 
# https://www.miguelalonsojr.com/blog/robotics/ros/python3/2019/08/20/ros-melodic-python-3-build.html
# source ~/ros_catkin_ws/install/setup.bash
# source /opt/ros/melodic/setup.bash export PATH=/media/mannykoum/Data/android-dev/android-studio/bin${PATH:+:${PATH}} run own daemons
# /home/mannykoum/daemons/ip_update.py

# >>> conda initialize >>>
# !! Contents within this block are managed by 'conda init' !!
#__conda_setup="$('/usr/lib/anaconda3/bin/conda' 'shell.bash' 'hook' 2> /dev/null)"
#if [ $? -eq 0 ]; then
#    eval "$__conda_setup"
#else
#    if [ -f "/usr/lib/anaconda3/etc/profile.d/conda.sh" ]; then
#        . "/usr/lib/anaconda3/etc/profile.d/conda.sh"
#    else
#        export PATH="/usr/lib/anaconda3/bin:$PATH"
#    fi
#fi
#unset __conda_setup
# <<< conda initialize <<<

# Get rid of that dreaded warning
unset GREP_OPTIONS


[ -f ~/.fzf.bash ] && source ~/.fzf.bash

# Go path for projects
# if go is installed
if command -v go &> /dev/null; then
    export GOPATH=~/go
    export PATH=$PATH:$GOPATH/bin
fi

# My local application binaries
USER_PATH="~/Applications/bin"
USER_PATH="${USER_PATH}:~/.bin"
export PATH="${USER_PATH}:${PATH}"

export RUSTC_WRAPPER=sccache

# Starship prompt
eval "$(starship init bash)"

if command -v nvm &> /dev/null; then
    export NVM_DIR="$HOME/.nvm"
    [ -s "$NVM_DIR/nvm.sh" ] && \. "$NVM_DIR/nvm.sh"  # This loads nvm
    [ -s "$NVM_DIR/bash_completion" ] && \. "$NVM_DIR/bash_completion"  # This loads nvm bash_completion
fi

# enable autocd
shopt -s autocd

# ROS
[ -f /opt/ros/noetic/setup.bash ] && source /opt/ros/noetic/setup.bash
[ -f /opt/ros/melodic/setup.bash ] && source /opt/ros/melodic/setup.bash
[ -f /opt/ros/kinetic/setup.bash ] && source /opt/ros/kinetic/setup.bash
export ARENA_ROOT=~/ROS/ArenaSDK_Linux_x64
export ARENA_CONFIG_ROOT=~/ROS/arena_camera_ros/catkin_ws

# env vars for config files, symlinks followed in case of gnu stow
CONF="/home/mannykoum/.config"
export NVIM_CONFIG="$CONF/nvim/init.lua"
export NVIM_CONFIG=$(readlink -f $NVIM_CONFIG)
export TMUX_CONFIG="$CONF/tmux/tmux.conf"
export TMUX_CONFIG=$(readlink -f $TMUX_CONFIG)
export KITTY_CONFIG="$CONF/kitty/kitty.conf"
export KITTY_CONFIG=$(readlink -f $KITTY_CONFIG)
export FISH_CONFIG="$CONF/fish/config.fish"
export FISH_CONFIG=$(readlink -f $FISH_CONFIG)
export STARSHIP_CONFIG="$CONF/starship.toml"
export STARSHIP_CONFIG=$(readlink -f $STARSHIP_CONFIG)
export I3_CONFIG="$CONF/i3/config"
export I3_CONFIG=$(readlink -f $I3_CONFIG)

# if alacritty
if command -v alacritty &> /dev/null; then
    export ALACRITTY_CONFIG="$CONF/alacritty/alacritty.yml"
    export ALACRITTY_CONFIG=$(readlink -f $ALACRITTY_CONFIG)
    source /home/mannykoum/programs/alacritty/extra/completions/alacritty.bash
fi

# default editor
export EDITOR="nvim"

# z - jump around
# if z.sh exists, source it
[ -f $HOME/programs/z/z.sh ] && . $HOME/programs/z/z.sh

# fzf
[ -f ~/.fzf.bash ] && source ~/.fzf.bash

# if Microchip/SoftConsole is installed, add to PATH
if [ -d "/opt/Microchip/SoftConsole-v2022.2-RISC-V-747" ]; then
    export SC_INSTALL_DIR="/opt/Microchip/SoftConsole-v2022.2-RISC-V-747"
    export PATH="${SC_INSTALL_DIR}/riscv-unknown-elf-gcc/bin:${PATH}"
else
    echo "SoftConsole not installed or not in the right path"
fi

# Libero License path
export LIBERO_PATH="/usr/local/microchip/Libero_SoC_v2022.2/Libero/"
export PATH="${LIBERO_PATH}bin64:${PATH}"
export PATH="${LIBERO_PATH}bin:${PATH}"
export LM_LICENSE_FILE="$HOME/License.dat"
export LM_LICENSE_FILE=1702@infinet:$LM_LICENSE_FILE
export SNPSLMD_LICENSE_FILE=1702@infinet:$LM_LICENSE_FILE

# if fpgenprog is installed, export to env
if command -v fpgenprog &> /dev/null; then
    export FPGENPROG=$(which fpgenprog)
else
    echo "fpgenprog not installed or not in the right path"
fi

# if hss-payload-generator is not installed print a message
if ! command -v hss-payload-generator &> /dev/null; then
    echo "hss-payload-generator not installed or not in the right path"
fi

# check whether npm, fd, make, gcc, meson, ripgrep, unzip, git, xclip, neovim is installed
# if not, install them
# if ! command -v npm &> /dev/null; then
#     echo "npm not found, installing..."
#     sudo apt install npm
# fi

if ! command -v fdfind &> /dev/null; then
    echo "fd not found, installing..."
    sudo apt install fd-find
fi

if ! command -v make &> /dev/null; then
    echo "make not found, installing..."
    sudo apt install make
fi

if ! command -v gcc &> /dev/null; then
    echo "gcc not found, installing..."
    sudo apt install gcc
fi

if ! command -v meson &> /dev/null; then
    echo "meson not found, installing..."
    sudo apt install meson
fi

if ! command -v rgrep &> /dev/null; then
    echo "ripgrep not found, installing..."
    sudo apt install ripgrep
fi

if ! command -v unzip &> /dev/null; then
    echo "unzip not found, installing..."
    sudo apt install unzip
fi

if ! command -v git &> /dev/null; then
    echo "git not found, installing..."
    sudo apt install git
fi

if ! command -v xclip &> /dev/null; then
    echo "xclip not found, installing..."
    sudo apt install xclip
fi

<<<<<<< HEAD
# super important
fortune | cowsay -f moofasa
=======
# Alias definitions.
# You may want to put all your additions into a separate file like
# ~/.bash_aliases, instead of adding them here directly.
# See /usr/share/doc/bash-doc/examples in the bash-doc package.

if [ -f ~/.bash_aliases ]; then
    . ~/.bash_aliases
fi

# Function definitions
if [ -f ~/.bash_functions ]; then
    . ~/.bash_functions
fi

. "$HOME/.cargo/env"
>>>>>>> d89991b1
<|MERGE_RESOLUTION|>--- conflicted
+++ resolved
@@ -320,10 +320,9 @@
     sudo apt install xclip
 fi
 
-<<<<<<< HEAD
 # super important
-fortune | cowsay -f moofasa
-=======
+# fortune | cowsay -f moofasa
+
 # Alias definitions.
 # You may want to put all your additions into a separate file like
 # ~/.bash_aliases, instead of adding them here directly.
@@ -338,5 +337,4 @@
     . ~/.bash_functions
 fi
 
-. "$HOME/.cargo/env"
->>>>>>> d89991b1
+. "$HOME/.cargo/env"