alias tf='source ~/tensorflow/bin/activate'
alias fr='source ~/far-range/bin/activate'
alias tf2='source ~/tensorflow-2/bin/activate'
alias asenv='source ~/airsim/bin/activate'
alias -g ..='cd ..'
alias -g ...='cd ../..'
alias -g ....='cd ../../..'
alias matl='matlab -nodisplay'
alias unity3d='~/Unity-2018.2.2f1/Editor/Unity'
alias upd='sudo apt update'
alias upg='sudo apt -y upgrade'
# to make tmux display colors correctly
alias tmux="tmux" # -f $TMUX_CONFIG"
alias matlabq="matlab -nodesktop -nosplash"
alias gpureload="sudo rmmod nvidia_uvm ; sudo modprobe nvidia_uvm"
alias datacenter="/home/shared/Komodo\ Duo/data-center-linux-x86_64-v6.73-1/Data\ Center"
alias python="python3"
alias whoson="w -h|awk '{a[\$1]++} END{for(b in a) print b}'"
# if batcat is installed
if command -v batcat &> /dev/null; then
	alias bat="batcat"
fi
alias vim="nvim"
<<<<<<< HEAD
alias 'bash?'="batcat $HOME/.cheatsheets/bash"
alias fd="fdfind"

# suffix aliases
alias -s py=python3
alias -s rs=nvim
alias -s md=nvim
alias -s c=nvim
alias -s h=nvim
alias -s cpp=nvim
alias -s hpp=nvim
=======
alias 'bash?'="bat $HOME/.cheatsheets/bash"
alias fd="fdfind"
>>>>>>> ba30d035
<|MERGE_RESOLUTION|>--- conflicted
+++ resolved
@@ -21,8 +21,7 @@
 	alias bat="batcat"
 fi
 alias vim="nvim"
-<<<<<<< HEAD
-alias 'bash?'="batcat $HOME/.cheatsheets/bash"
+alias 'bash?'="bat $HOME/.cheatsheets/bash"
 alias fd="fdfind"
 
 # suffix aliases
@@ -32,8 +31,4 @@
 alias -s c=nvim
 alias -s h=nvim
 alias -s cpp=nvim
-alias -s hpp=nvim
-=======
-alias 'bash?'="bat $HOME/.cheatsheets/bash"
-alias fd="fdfind"
->>>>>>> ba30d035
+alias -s hpp=nvim